--- conflicted
+++ resolved
@@ -28,6 +28,10 @@
     + [Tracing Backends](#tracing-backends)
     + [Libraries & Frameworks](#libraries---frameworks)
 * [Getting Started](#getting-started)
+    + [Dependencies & Tracer backend](#dependencies---tracer-backend)
+    + [Benefiting from instrumented libraries/frameworks](#benefiting-from-instrumented-libraries-frameworks)
+    + [Instrumenting your code](#instrumenting-your-code)
+    + [More examples](#more-examples)
 * [In-Depth Guide](#in-depth-guide)
 * In-Depth Guide for **Application Developers**
     + [Setting up instruments](#application-developers--setting-up-instruments)
@@ -68,7 +72,7 @@
 
 ### Libraries & Frameworks
 
-The following libraries already support Swift Distributed Tracing or Baggage in their APIs:
+As this API package was just released, no projects have yet fully adopted it, the following table for not serves as reference to prior work in adopting tracing work. As projects move to adopt tracing completely, the table will be used to track adoption phases of the various libraries.
 
 | Library | Integrates | Status |
 | ------- | ---------- | ------ |
@@ -231,17 +235,12 @@
 
 ![Simple example trace in Zipkin Web UI](images/zipkin_trace.png)
 
-<<<<<<< HEAD
 ### More examples
 
 It sometimes is easier to grasp the usage of tracing by looking at a "real" application - which is why we have implemented an example application, spanning multiple nodes and using various databases - tracing through all of them. You can view the example application here: [slashmo/swift-tracing-examples](https://github.com/slashmo/swift-tracing-examples/tree/main/hotrod).
 
 ### Future work: Tracing asynchronous functions
 
-=======
-### Future work: Tracing asynchronous functions
-
->>>>>>> 1d70521a
 > ⚠️ This section refers to in-development upcoming Swift Concurrency features and can be tried out using nightly snapshots of the Swift toolchain.
 
 With Swift's ongoing work towards asynchronous functions, actors, and tasks, tracing in Swift will become more pleasant than it is today.
@@ -480,17 +479,13 @@
 > In case your library makes use of the `NIOHTTP1.HTTPHeaders` type we already have an `HTTPHeadersInjector` &
 `HTTPHeadersExtractor` available as part of the `NIOInstrumentation` library.
 
-For your library/framework to be able to carry `LoggingContext` across asynchronous boundaries, it's crucial that you
-carry the context throughout your entire call chain in order to avoid dropping metadata.
-
-**TODO:** More documentation and examples will follow here as a few initial libraries adopt these types, so we can use them as case studies. 
+For your library/framework to be able to carry `LoggingContext` across asynchronous boundaries, it's crucial that you carry the context throughout your entire call chain in order to avoid dropping metadata.
 
 ### Tracing your library
 
-When your library/framework can benefit from tracing, you should make use of it by addentionally integrating the
-`Tracing` library. In order to work with the tracer
-[configured by the end-user](#Bootstrapping-the-Instrumentation-System), it adds a property to `InstrumentationSystem`
-that gives you back a `Tracer`. You can then use that tracer to start `Span`s. In an HTTP client you e.g.
+When your library/framework can benefit from tracing, you should make use of it by integrating the `Tracing` library. 
+
+In order to work with the tracer [configured by the end-user](#Bootstrapping-the-Instrumentation-System), it adds a property to `InstrumentationSystem` that gives you back a `Tracer`. You can then use that tracer to start `Span`s. In an HTTP client you e.g.
 should start a `Span` when sending the outgoing HTTP request:
 
 ```swift
