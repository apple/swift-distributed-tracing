--- conflicted
+++ resolved
@@ -361,8 +361,6 @@
         tracer.withAnySpan("", context: .topLevel) { _ in }
     }
 
-<<<<<<< HEAD
-=======
     func testWithSpanShouldNotMissPropagatingInstant() {
         let tracer = TestTracer()
         InstrumentationSystem.bootstrapInternal(tracer)
@@ -379,8 +377,6 @@
         XCTAssertEqual(span.startTimestampNanosSinceEpoch, instant.nanosecondsSinceEpoch)
     }
 
-    #if swift(>=5.7.0)
->>>>>>> b80af1bb
 //    @available(macOS 13.0, iOS 16.0, watchOS 9.0, tvOS 16.0, *)
     /// Helper method to execute async operations until we can use async tests (currently incompatible with the generated LinuxMain file).
     /// - Parameter operation: The operation to test.
