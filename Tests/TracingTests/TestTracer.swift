--- conflicted
+++ resolved
@@ -103,12 +103,9 @@
     private let startTime: DispatchWallTime
     private(set) var endTime: DispatchWallTime?
 
-<<<<<<< HEAD
     private(set) var recordedErrors: [(Error, SpanAttributes)] = []
 
-=======
     var operationName: String
->>>>>>> b7a1e20e
     let baggage: Baggage
 
     private(set) var events = [SpanEvent]() {
