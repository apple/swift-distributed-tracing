--- conflicted
+++ resolved
@@ -23,23 +23,13 @@
 
     public init() {}
 
-<<<<<<< HEAD
-    public func startAnySpan<Clock: TracerClock>(_ operationName: String,
-                                                 baggage: @autoclosure () -> Baggage,
-                                                 ofKind kind: SpanKind,
-                                                 clock: Clock,
-                                                 function: String,
-                                                 file fileID: String,
-                                                 line: UInt) -> any Tracing.Span
-=======
     public func startAnySpan<Instant: TracerInstant>(_ operationName: String,
                                                      baggage: @autoclosure () -> Baggage,
                                                      ofKind kind: SpanKind,
                                                      at instant: @autoclosure () -> Instant,
                                                      function: String,
                                                      file fileID: String,
-                                                     line: UInt) -> any Span
->>>>>>> 83a37b45
+                                                     line: UInt) -> any Tracing.Span
     {
         NoOpSpan(baggage: baggage())
     }
