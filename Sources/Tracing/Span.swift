--- conflicted
+++ resolved
@@ -187,16 +187,11 @@
 ///
 /// Attributes cannot be "nested" their structure is a flat key/value representation.
 public enum SpanAttribute: Equatable {
-<<<<<<< HEAD
-    case string(String)
-    case int(Int64)
-=======
     public typealias Key = SpanAttributeKey
 
     case int(Int64)
     case intArray([Int64])
 
->>>>>>> 92c5f2d9
     case double(Double)
     case doubleArray([Double])
 
